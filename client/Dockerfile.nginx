# Custom nginx image with SSL certificates
FROM nginx:alpine

<<<<<<< HEAD
=======
# Copy SSL certificates into the image
COPY ssl/tempra.crt /etc/ssl/certs/tempra.crt
COPY ssl/tempra.key /etc/ssl/certs/tempra.key


>>>>>>> fe14df64
# Set proper permissions
RUN chmod 644 /etc/ssl/certs/calento.crt && \
    chmod 600 /etc/ssl/certs/calento.key

# Copy nginx configuration
COPY nginx.conf /etc/nginx/conf.d/default.conf

# Expose ports
EXPOSE 80 443

# Start nginx
CMD ["nginx", "-g", "daemon off;"]<|MERGE_RESOLUTION|>--- conflicted
+++ resolved
@@ -1,15 +1,8 @@
 # Custom nginx image with SSL certificates
 FROM nginx:alpine
 
-<<<<<<< HEAD
-=======
-# Copy SSL certificates into the image
-COPY ssl/tempra.crt /etc/ssl/certs/tempra.crt
-COPY ssl/tempra.key /etc/ssl/certs/tempra.key
-
-
->>>>>>> fe14df64
 # Set proper permissions
+RUN chmod 644 /etc/ssl/certs/calento.crt && \
 RUN chmod 644 /etc/ssl/certs/calento.crt && \
     chmod 600 /etc/ssl/certs/calento.key
 
